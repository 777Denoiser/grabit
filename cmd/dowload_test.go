--- conflicted
+++ resolved
@@ -130,7 +130,7 @@
 	assert.Contains(t, err.Error(), "integrity mismatch")
 }
 
-<<<<<<< HEAD
+main
 func TestOptimization(t *testing.T) {
 	// Setup test server
 	ts := httptest.NewServer(http.HandlerFunc(func(w http.ResponseWriter, r *http.Request) {
@@ -180,7 +180,7 @@
 		err = lock.Download(tmpDir, nil, nil, "")
 		require.NoError(t, err)
 	})
-=======
+
 func TestRunDownloadTriesAllUrls(t *testing.T) {
 	content := `abcdef`
 	contentIntegrity := getSha256Integrity(content)
@@ -198,5 +198,5 @@
 	for _, file := range []string{"test.html"} {
 		test.AssertFileContains(t, fmt.Sprintf("%s/%s", outputDir, file), content)
 	}
->>>>>>> 7936916d
+main
 }