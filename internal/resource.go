--- conflicted
+++ resolved
@@ -106,9 +106,9 @@
 	}
 	var downloadError error = nil
 	for _, u := range l.Urls {
-<<<<<<< HEAD
+main
 		log.Debug().Str("URL", u).Msg("Downloading")
-=======
+
 		// Download file in the target directory so that the call to
 		// os.Rename is atomic.
 		lpath, err := GetUrlToDir(u, dir, ctx)
@@ -121,7 +121,7 @@
 			return err
 		}
 
->>>>>>> 7936916d
+main
 		localName := ""
 		if l.Filename != "" {
 			localName = l.Filename
@@ -170,17 +170,17 @@
 		}
 		ok = true
 	}
-<<<<<<< HEAD
+main
 
 	if !ok && downloadError != nil {
 		return downloadError
-=======
+
 	if !ok {
 		if downloadError != nil {
 			return downloadError
 		}
 		return err
->>>>>>> 7936916d
+main
 	}
 	return nil
 }
